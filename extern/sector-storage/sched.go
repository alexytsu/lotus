package sectorstorage

import (
	"context"
	"sync"
	"time"

	"github.com/google/uuid"
	"golang.org/x/xerrors"

	"github.com/filecoin-project/go-state-types/abi"
	"github.com/filecoin-project/specs-storage/storage"

	"github.com/filecoin-project/lotus/extern/sector-storage/sealtasks"
	"github.com/filecoin-project/lotus/extern/sector-storage/storiface"
)

type schedPrioCtxKey int

var SchedPriorityKey schedPrioCtxKey
var DefaultSchedPriority = 0
var SelectorTimeout = 5 * time.Second
var InitWait = 3 * time.Second

var (
	SchedWindows = 2
)

func getPriority(ctx context.Context) int {
	sp := ctx.Value(SchedPriorityKey)
	if p, ok := sp.(int); ok {
		return p
	}

	return DefaultSchedPriority
}

func WithPriority(ctx context.Context, priority int) context.Context {
	return context.WithValue(ctx, SchedPriorityKey, priority)
}

const mib = 1 << 20

type WorkerAction func(ctx context.Context, w Worker) error

type WorkerSelector interface {
	// Ok is true if worker is acceptable for performing a task.
	// If any worker is preferred for a task, other workers won't be considered for that task.
	Ok(ctx context.Context, task sealtasks.TaskType, spt abi.RegisteredSealProof, a *WorkerHandle) (ok, preferred bool, err error)

	Cmp(ctx context.Context, task sealtasks.TaskType, a, b *WorkerHandle) (bool, error) // true if a is preferred over b
}

type Scheduler struct {
	assigner Assigner

	workersLk sync.RWMutex

	Workers map[storiface.WorkerID]*WorkerHandle

	schedule       chan *WorkerRequest
	windowRequests chan *SchedWindowRequest
	workerChange   chan struct{} // worker added / changed/freed resources
	workerDisable  chan workerDisableReq

	// owned by the sh.runSched goroutine
	SchedQueue  *RequestQueue
	OpenWindows []*SchedWindowRequest

	workTracker *workTracker

	info chan func(interface{})

	closing  chan struct{}
	closed   chan struct{}
	testSync chan struct{} // used for testing
}

type WorkerHandle struct {
	workerRpc Worker

	tasksCache  map[sealtasks.TaskType]struct{}
	tasksUpdate time.Time
	tasksLk     sync.Mutex

	Info storiface.WorkerInfo

	preparing *activeResources // use with WorkerHandle.lk
	active    *activeResources // use with WorkerHandle.lk

	lk sync.Mutex // can be taken inside sched.workersLk.RLock

	wndLk         sync.Mutex // can be taken inside sched.workersLk.RLock
	activeWindows []*SchedWindow

	Enabled bool

	// for sync manager goroutine closing
	cleanupStarted bool
	closedMgr      chan struct{}
	closingMgr     chan struct{}
}

type SchedWindowRequest struct {
	Worker storiface.WorkerID

	Done chan *SchedWindow
}

type SchedWindow struct {
	Allocated activeResources
	Todo      []*WorkerRequest
}

type workerDisableReq struct {
	activeWindows []*SchedWindow
	wid           storiface.WorkerID
	done          func()
}

<<<<<<< HEAD
type workerRequest struct {
	sector   storage.SectorRef
	taskType sealtasks.TaskType
	priority int // larger values more important
	sel      WorkerSelector
=======
type activeResources struct {
	memUsedMin uint64
	memUsedMax uint64
	gpuUsed    float64
	cpuUse     uint64

	cond    *sync.Cond
	waiting int
}

type WorkerRequest struct {
	Sector   storage.SectorRef
	TaskType sealtasks.TaskType
	Priority int // larger values more important
	Sel      WorkerSelector
>>>>>>> 7836e208

	prepare WorkerAction
	work    WorkerAction

	start time.Time

	index int // The index of the item in the heap.

	IndexHeap int
	ret       chan<- workerResponse
	Ctx       context.Context
}

type workerResponse struct {
	err error
}

func newScheduler(assigner string) (*Scheduler, error) {
	var a Assigner
	switch assigner {
	case "", "utilization":
		a = NewLowestUtilizationAssigner()
	case "spread":
		a = NewSpreadAssigner()
	default:
		return nil, xerrors.Errorf("unknown assigner '%s'", assigner)
	}

	return &Scheduler{
		assigner: a,

		Workers: map[storiface.WorkerID]*WorkerHandle{},

		schedule:       make(chan *WorkerRequest),
		windowRequests: make(chan *SchedWindowRequest, 20),
		workerChange:   make(chan struct{}, 20),
		workerDisable:  make(chan workerDisableReq),

		SchedQueue: &RequestQueue{},

		workTracker: &workTracker{
			done:     map[storiface.CallID]struct{}{},
			running:  map[storiface.CallID]trackedWork{},
			prepared: map[uuid.UUID]trackedWork{},
		},

		info: make(chan func(interface{})),

		closing: make(chan struct{}),
		closed:  make(chan struct{}),
	}, nil
}

func (sh *Scheduler) Schedule(ctx context.Context, sector storage.SectorRef, taskType sealtasks.TaskType, sel WorkerSelector, prepare WorkerAction, work WorkerAction) error {
	ret := make(chan workerResponse)

	select {
	case sh.schedule <- &WorkerRequest{
		Sector:   sector,
		TaskType: taskType,
		Priority: getPriority(ctx),
		Sel:      sel,

		prepare: prepare,
		work:    work,

		start: time.Now(),

		ret: ret,
		Ctx: ctx,
	}:
	case <-sh.closing:
		return xerrors.New("closing")
	case <-ctx.Done():
		return ctx.Err()
	}

	select {
	case resp := <-ret:
		return resp.err
	case <-sh.closing:
		return xerrors.New("closing")
	case <-ctx.Done():
		return ctx.Err()
	}
}

func (r *WorkerRequest) respond(err error) {
	select {
	case r.ret <- workerResponse{err: err}:
	case <-r.Ctx.Done():
		log.Warnf("request got cancelled before we could respond")
	}
}

func (r *workerRequest) SealTask() sealtasks.SealTaskType {
	return sealtasks.SealTaskType{
		TaskType:            r.taskType,
		RegisteredSealProof: r.sector.ProofType,
	}
}

type SchedDiagRequestInfo struct {
	Sector   abi.SectorID
	TaskType sealtasks.TaskType
	Priority int
}

type SchedDiagInfo struct {
	Requests    []SchedDiagRequestInfo
	OpenWindows []string
}

func (sh *Scheduler) runSched() {
	defer close(sh.closed)

	iw := time.After(InitWait)
	var initialised bool

	for {
		var doSched bool
		var toDisable []workerDisableReq

		select {
		case <-sh.workerChange:
			doSched = true
		case dreq := <-sh.workerDisable:
			toDisable = append(toDisable, dreq)
			doSched = true
		case req := <-sh.schedule:
			sh.SchedQueue.Push(req)
			doSched = true

			if sh.testSync != nil {
				sh.testSync <- struct{}{}
			}
		case req := <-sh.windowRequests:
			sh.OpenWindows = append(sh.OpenWindows, req)
			doSched = true
		case ireq := <-sh.info:
			ireq(sh.diag())

		case <-iw:
			initialised = true
			iw = nil
			doSched = true
		case <-sh.closing:
			sh.schedClose()
			return
		}

		if doSched && initialised {
			// First gather any pending tasks, so we go through the scheduling loop
			// once for every added task
		loop:
			for {
				select {
				case <-sh.workerChange:
				case dreq := <-sh.workerDisable:
					toDisable = append(toDisable, dreq)
				case req := <-sh.schedule:
					sh.SchedQueue.Push(req)
					if sh.testSync != nil {
						sh.testSync <- struct{}{}
					}
				case req := <-sh.windowRequests:
					sh.OpenWindows = append(sh.OpenWindows, req)
				default:
					break loop
				}
			}

			for _, req := range toDisable {
				for _, window := range req.activeWindows {
					for _, request := range window.Todo {
						sh.SchedQueue.Push(request)
					}
				}

				openWindows := make([]*SchedWindowRequest, 0, len(sh.OpenWindows))
				for _, window := range sh.OpenWindows {
					if window.Worker != req.wid {
						openWindows = append(openWindows, window)
					}
				}
				sh.OpenWindows = openWindows

				sh.workersLk.Lock()
				sh.Workers[req.wid].Enabled = false
				sh.workersLk.Unlock()

				req.done()
			}

			sh.trySched()
		}

	}
}

func (sh *Scheduler) diag() SchedDiagInfo {
	var out SchedDiagInfo

	for sqi := 0; sqi < sh.SchedQueue.Len(); sqi++ {
		task := (*sh.SchedQueue)[sqi]

		out.Requests = append(out.Requests, SchedDiagRequestInfo{
			Sector:   task.Sector.ID,
			TaskType: task.TaskType,
			Priority: task.Priority,
		})
	}

	sh.workersLk.RLock()
	defer sh.workersLk.RUnlock()

	for _, window := range sh.OpenWindows {
		out.OpenWindows = append(out.OpenWindows, uuid.UUID(window.Worker).String())
	}

	return out
}

type Assigner interface {
	TrySched(sh *Scheduler)
}

func (sh *Scheduler) trySched() {
	sh.workersLk.RLock()
	defer sh.workersLk.RUnlock()

<<<<<<< HEAD
	windowsLen := len(sh.openWindows)
	queueLen := sh.schedQueue.Len()

	log.Debugf("SCHED %d queued; %d open windows", queueLen, windowsLen)

	if windowsLen == 0 || queueLen == 0 {
		// nothing to schedule on
		return
	}

	windows := make([]schedWindow, windowsLen)
	for i := range windows {
		windows[i].allocated = *newActiveResources()
	}
	acceptableWindows := make([][]int, queueLen) // QueueIndex -> []OpenWindowIndex

	// Step 1
	throttle := make(chan struct{}, windowsLen)

	var wg sync.WaitGroup
	wg.Add(queueLen)
	for i := 0; i < queueLen; i++ {
		throttle <- struct{}{}

		go func(sqi int) {
			defer wg.Done()
			defer func() {
				<-throttle
			}()

			task := (*sh.schedQueue)[sqi]

			task.indexHeap = sqi
			for wnd, windowRequest := range sh.openWindows {
				worker, ok := sh.workers[windowRequest.worker]
				if !ok {
					log.Errorf("worker referenced by windowRequest not found (worker: %s)", windowRequest.worker)
					// TODO: How to move forward here?
					continue
				}

				if !worker.enabled {
					log.Debugw("skipping disabled worker", "worker", windowRequest.worker)
					continue
				}

				needRes := worker.info.Resources.ResourceSpec(task.sector.ProofType, task.taskType)

				// TODO: allow bigger windows
				if !windows[wnd].allocated.canHandleRequest(task.SealTask(), needRes, windowRequest.worker, "schedAcceptable", worker.info) {
					continue
				}

				rpcCtx, cancel := context.WithTimeout(task.ctx, SelectorTimeout)
				ok, err := task.sel.Ok(rpcCtx, task.taskType, task.sector.ProofType, worker)
				cancel()
				if err != nil {
					log.Errorf("trySched(1) req.sel.Ok error: %+v", err)
					continue
				}

				if !ok {
					continue
				}

				acceptableWindows[sqi] = append(acceptableWindows[sqi], wnd)
			}

			if len(acceptableWindows[sqi]) == 0 {
				return
			}

			// Pick best worker (shuffle in case some workers are equally as good)
			rand.Shuffle(len(acceptableWindows[sqi]), func(i, j int) {
				acceptableWindows[sqi][i], acceptableWindows[sqi][j] = acceptableWindows[sqi][j], acceptableWindows[sqi][i] // nolint:scopelint
			})
			sort.SliceStable(acceptableWindows[sqi], func(i, j int) bool {
				wii := sh.openWindows[acceptableWindows[sqi][i]].worker // nolint:scopelint
				wji := sh.openWindows[acceptableWindows[sqi][j]].worker // nolint:scopelint

				if wii == wji {
					// for the same worker prefer older windows
					return acceptableWindows[sqi][i] < acceptableWindows[sqi][j] // nolint:scopelint
				}

				wi := sh.workers[wii]
				wj := sh.workers[wji]

				rpcCtx, cancel := context.WithTimeout(task.ctx, SelectorTimeout)
				defer cancel()

				r, err := task.sel.Cmp(rpcCtx, task.taskType, wi, wj)
				if err != nil {
					log.Errorf("selecting best worker: %s", err)
				}
				return r
			})
		}(i)
	}

	wg.Wait()

	log.Debugf("SCHED windows: %+v", windows)
	log.Debugf("SCHED Acceptable win: %+v", acceptableWindows)

	// Step 2
	scheduled := 0
	rmQueue := make([]int, 0, queueLen)
	workerUtil := map[storiface.WorkerID]float64{}

	for sqi := 0; sqi < queueLen; sqi++ {
		task := (*sh.schedQueue)[sqi]

		selectedWindow := -1
		var needRes storiface.Resources
		var info storiface.WorkerInfo
		var bestWid storiface.WorkerID
		bestUtilization := math.MaxFloat64 // smaller = better

		for i, wnd := range acceptableWindows[task.indexHeap] {
			wid := sh.openWindows[wnd].worker
			w := sh.workers[wid]

			res := w.info.Resources.ResourceSpec(task.sector.ProofType, task.taskType)

			log.Debugf("SCHED try assign sqi:%d sector %d to window %d (awi:%d)", sqi, task.sector.ID.Number, wnd, i)

			// TODO: allow bigger windows
			if !windows[wnd].allocated.canHandleRequest(task.SealTask(), res, wid, "schedAssign", w.info) {
				continue
			}

			wu, found := workerUtil[wid]
			if !found {
				wu = w.utilization()
				workerUtil[wid] = wu
			}
			if wu >= bestUtilization {
				// acceptable worker list is initially sorted by utilization, and the initially-best workers
				// will be assigned tasks first. This means that if we find a worker which isn't better, it
				// probably means that the other workers aren't better either.
				//
				// utilization
				// ^
				// |       /
				// | \    /
				// |  \  /
				// |   *
				// #--------> acceptableWindow index
				//
				// * -> we're here
				break
			}

			info = w.info
			needRes = res
			bestWid = wid
			selectedWindow = wnd
			bestUtilization = wu
		}

		if selectedWindow < 0 {
			// all windows full
			continue
		}

		log.Debugw("SCHED ASSIGNED",
			"sqi", sqi,
			"sector", task.sector.ID.Number,
			"task", task.taskType,
			"window", selectedWindow,
			"worker", bestWid,
			"utilization", bestUtilization)

		workerUtil[bestWid] += windows[selectedWindow].allocated.add(task.SealTask(), info.Resources, needRes)
		windows[selectedWindow].todo = append(windows[selectedWindow].todo, task)

		rmQueue = append(rmQueue, sqi)
		scheduled++
	}

	if len(rmQueue) > 0 {
		for i := len(rmQueue) - 1; i >= 0; i-- {
			sh.schedQueue.Remove(rmQueue[i])
		}
	}

	// Step 3

	if scheduled == 0 {
		return
	}

	scheduledWindows := map[int]struct{}{}
	for wnd, window := range windows {
		if len(window.todo) == 0 {
			// Nothing scheduled here, keep the window open
			continue
		}

		scheduledWindows[wnd] = struct{}{}

		window := window // copy
		select {
		case sh.openWindows[wnd].done <- &window:
		default:
			log.Error("expected sh.openWindows[wnd].done to be buffered")
		}
	}

	// Rewrite sh.openWindows array, removing scheduled windows
	newOpenWindows := make([]*schedWindowRequest, 0, windowsLen-len(scheduledWindows))
	for wnd, window := range sh.openWindows {
		if _, scheduled := scheduledWindows[wnd]; scheduled {
			// keep unscheduled windows open
			continue
		}

		newOpenWindows = append(newOpenWindows, window)
	}

	sh.openWindows = newOpenWindows
=======
	sh.assigner.TrySched(sh)
>>>>>>> 7836e208
}

func (sh *Scheduler) schedClose() {
	sh.workersLk.Lock()
	defer sh.workersLk.Unlock()
	log.Debugf("closing scheduler")

	for i, w := range sh.Workers {
		sh.workerCleanup(i, w)
	}
}

func (sh *Scheduler) Info(ctx context.Context) (interface{}, error) {
	ch := make(chan interface{}, 1)

	sh.info <- func(res interface{}) {
		ch <- res
	}

	select {
	case res := <-ch:
		return res, nil
	case <-ctx.Done():
		return nil, ctx.Err()
	}
}

func (sh *Scheduler) Close(ctx context.Context) error {
	close(sh.closing)
	select {
	case <-sh.closed:
	case <-ctx.Done():
		return ctx.Err()
	}
	return nil
}<|MERGE_RESOLUTION|>--- conflicted
+++ resolved
@@ -116,23 +116,6 @@
 	activeWindows []*SchedWindow
 	wid           storiface.WorkerID
 	done          func()
-}
-
-<<<<<<< HEAD
-type workerRequest struct {
-	sector   storage.SectorRef
-	taskType sealtasks.TaskType
-	priority int // larger values more important
-	sel      WorkerSelector
-=======
-type activeResources struct {
-	memUsedMin uint64
-	memUsedMax uint64
-	gpuUsed    float64
-	cpuUse     uint64
-
-	cond    *sync.Cond
-	waiting int
 }
 
 type WorkerRequest struct {
@@ -140,7 +123,6 @@
 	TaskType sealtasks.TaskType
 	Priority int // larger values more important
 	Sel      WorkerSelector
->>>>>>> 7836e208
 
 	prepare WorkerAction
 	work    WorkerAction
@@ -236,10 +218,10 @@
 	}
 }
 
-func (r *workerRequest) SealTask() sealtasks.SealTaskType {
+func (r *WorkerRequest) SealTask() sealtasks.SealTaskType {
 	return sealtasks.SealTaskType{
-		TaskType:            r.taskType,
-		RegisteredSealProof: r.sector.ProofType,
+		TaskType:            r.TaskType,
+		RegisteredSealProof: r.Sector.ProofType,
 	}
 }
 
@@ -372,232 +354,7 @@
 	sh.workersLk.RLock()
 	defer sh.workersLk.RUnlock()
 
-<<<<<<< HEAD
-	windowsLen := len(sh.openWindows)
-	queueLen := sh.schedQueue.Len()
-
-	log.Debugf("SCHED %d queued; %d open windows", queueLen, windowsLen)
-
-	if windowsLen == 0 || queueLen == 0 {
-		// nothing to schedule on
-		return
-	}
-
-	windows := make([]schedWindow, windowsLen)
-	for i := range windows {
-		windows[i].allocated = *newActiveResources()
-	}
-	acceptableWindows := make([][]int, queueLen) // QueueIndex -> []OpenWindowIndex
-
-	// Step 1
-	throttle := make(chan struct{}, windowsLen)
-
-	var wg sync.WaitGroup
-	wg.Add(queueLen)
-	for i := 0; i < queueLen; i++ {
-		throttle <- struct{}{}
-
-		go func(sqi int) {
-			defer wg.Done()
-			defer func() {
-				<-throttle
-			}()
-
-			task := (*sh.schedQueue)[sqi]
-
-			task.indexHeap = sqi
-			for wnd, windowRequest := range sh.openWindows {
-				worker, ok := sh.workers[windowRequest.worker]
-				if !ok {
-					log.Errorf("worker referenced by windowRequest not found (worker: %s)", windowRequest.worker)
-					// TODO: How to move forward here?
-					continue
-				}
-
-				if !worker.enabled {
-					log.Debugw("skipping disabled worker", "worker", windowRequest.worker)
-					continue
-				}
-
-				needRes := worker.info.Resources.ResourceSpec(task.sector.ProofType, task.taskType)
-
-				// TODO: allow bigger windows
-				if !windows[wnd].allocated.canHandleRequest(task.SealTask(), needRes, windowRequest.worker, "schedAcceptable", worker.info) {
-					continue
-				}
-
-				rpcCtx, cancel := context.WithTimeout(task.ctx, SelectorTimeout)
-				ok, err := task.sel.Ok(rpcCtx, task.taskType, task.sector.ProofType, worker)
-				cancel()
-				if err != nil {
-					log.Errorf("trySched(1) req.sel.Ok error: %+v", err)
-					continue
-				}
-
-				if !ok {
-					continue
-				}
-
-				acceptableWindows[sqi] = append(acceptableWindows[sqi], wnd)
-			}
-
-			if len(acceptableWindows[sqi]) == 0 {
-				return
-			}
-
-			// Pick best worker (shuffle in case some workers are equally as good)
-			rand.Shuffle(len(acceptableWindows[sqi]), func(i, j int) {
-				acceptableWindows[sqi][i], acceptableWindows[sqi][j] = acceptableWindows[sqi][j], acceptableWindows[sqi][i] // nolint:scopelint
-			})
-			sort.SliceStable(acceptableWindows[sqi], func(i, j int) bool {
-				wii := sh.openWindows[acceptableWindows[sqi][i]].worker // nolint:scopelint
-				wji := sh.openWindows[acceptableWindows[sqi][j]].worker // nolint:scopelint
-
-				if wii == wji {
-					// for the same worker prefer older windows
-					return acceptableWindows[sqi][i] < acceptableWindows[sqi][j] // nolint:scopelint
-				}
-
-				wi := sh.workers[wii]
-				wj := sh.workers[wji]
-
-				rpcCtx, cancel := context.WithTimeout(task.ctx, SelectorTimeout)
-				defer cancel()
-
-				r, err := task.sel.Cmp(rpcCtx, task.taskType, wi, wj)
-				if err != nil {
-					log.Errorf("selecting best worker: %s", err)
-				}
-				return r
-			})
-		}(i)
-	}
-
-	wg.Wait()
-
-	log.Debugf("SCHED windows: %+v", windows)
-	log.Debugf("SCHED Acceptable win: %+v", acceptableWindows)
-
-	// Step 2
-	scheduled := 0
-	rmQueue := make([]int, 0, queueLen)
-	workerUtil := map[storiface.WorkerID]float64{}
-
-	for sqi := 0; sqi < queueLen; sqi++ {
-		task := (*sh.schedQueue)[sqi]
-
-		selectedWindow := -1
-		var needRes storiface.Resources
-		var info storiface.WorkerInfo
-		var bestWid storiface.WorkerID
-		bestUtilization := math.MaxFloat64 // smaller = better
-
-		for i, wnd := range acceptableWindows[task.indexHeap] {
-			wid := sh.openWindows[wnd].worker
-			w := sh.workers[wid]
-
-			res := w.info.Resources.ResourceSpec(task.sector.ProofType, task.taskType)
-
-			log.Debugf("SCHED try assign sqi:%d sector %d to window %d (awi:%d)", sqi, task.sector.ID.Number, wnd, i)
-
-			// TODO: allow bigger windows
-			if !windows[wnd].allocated.canHandleRequest(task.SealTask(), res, wid, "schedAssign", w.info) {
-				continue
-			}
-
-			wu, found := workerUtil[wid]
-			if !found {
-				wu = w.utilization()
-				workerUtil[wid] = wu
-			}
-			if wu >= bestUtilization {
-				// acceptable worker list is initially sorted by utilization, and the initially-best workers
-				// will be assigned tasks first. This means that if we find a worker which isn't better, it
-				// probably means that the other workers aren't better either.
-				//
-				// utilization
-				// ^
-				// |       /
-				// | \    /
-				// |  \  /
-				// |   *
-				// #--------> acceptableWindow index
-				//
-				// * -> we're here
-				break
-			}
-
-			info = w.info
-			needRes = res
-			bestWid = wid
-			selectedWindow = wnd
-			bestUtilization = wu
-		}
-
-		if selectedWindow < 0 {
-			// all windows full
-			continue
-		}
-
-		log.Debugw("SCHED ASSIGNED",
-			"sqi", sqi,
-			"sector", task.sector.ID.Number,
-			"task", task.taskType,
-			"window", selectedWindow,
-			"worker", bestWid,
-			"utilization", bestUtilization)
-
-		workerUtil[bestWid] += windows[selectedWindow].allocated.add(task.SealTask(), info.Resources, needRes)
-		windows[selectedWindow].todo = append(windows[selectedWindow].todo, task)
-
-		rmQueue = append(rmQueue, sqi)
-		scheduled++
-	}
-
-	if len(rmQueue) > 0 {
-		for i := len(rmQueue) - 1; i >= 0; i-- {
-			sh.schedQueue.Remove(rmQueue[i])
-		}
-	}
-
-	// Step 3
-
-	if scheduled == 0 {
-		return
-	}
-
-	scheduledWindows := map[int]struct{}{}
-	for wnd, window := range windows {
-		if len(window.todo) == 0 {
-			// Nothing scheduled here, keep the window open
-			continue
-		}
-
-		scheduledWindows[wnd] = struct{}{}
-
-		window := window // copy
-		select {
-		case sh.openWindows[wnd].done <- &window:
-		default:
-			log.Error("expected sh.openWindows[wnd].done to be buffered")
-		}
-	}
-
-	// Rewrite sh.openWindows array, removing scheduled windows
-	newOpenWindows := make([]*schedWindowRequest, 0, windowsLen-len(scheduledWindows))
-	for wnd, window := range sh.openWindows {
-		if _, scheduled := scheduledWindows[wnd]; scheduled {
-			// keep unscheduled windows open
-			continue
-		}
-
-		newOpenWindows = append(newOpenWindows, window)
-	}
-
-	sh.openWindows = newOpenWindows
-=======
 	sh.assigner.TrySched(sh)
->>>>>>> 7836e208
 }
 
 func (sh *Scheduler) schedClose() {
