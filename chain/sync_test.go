package chain_test

import (
	"context"
	"fmt"
	"os"
	"testing"
	"time"

	"github.com/filecoin-project/go-state-types/crypto"

	"github.com/filecoin-project/go-state-types/network"

	"github.com/filecoin-project/lotus/chain/stmgr"

	"github.com/ipfs/go-cid"

	ds "github.com/ipfs/go-datastore"
	logging "github.com/ipfs/go-log/v2"
	"github.com/libp2p/go-libp2p-core/peer"
	mocknet "github.com/libp2p/go-libp2p/p2p/net/mock"
	"github.com/stretchr/testify/require"

	"github.com/filecoin-project/go-address"
	"github.com/filecoin-project/go-state-types/abi"

	proof2 "github.com/filecoin-project/specs-actors/v2/actors/runtime/proof"

	"github.com/filecoin-project/lotus/api"
	"github.com/filecoin-project/lotus/build"
	"github.com/filecoin-project/lotus/chain/actors/policy"
	"github.com/filecoin-project/lotus/chain/gen"
	"github.com/filecoin-project/lotus/chain/gen/slashfilter"
	"github.com/filecoin-project/lotus/chain/store"
	"github.com/filecoin-project/lotus/chain/types"
	mocktypes "github.com/filecoin-project/lotus/chain/types/mock"
	"github.com/filecoin-project/lotus/node"
	"github.com/filecoin-project/lotus/node/impl"
	"github.com/filecoin-project/lotus/node/modules"
	"github.com/filecoin-project/lotus/node/repo"
)

func init() {
	build.InsecurePoStValidation = true
	err := os.Setenv("TRUST_PARAMS", "1")
	if err != nil {
		panic(err)
	}
	policy.SetSupportedProofTypes(abi.RegisteredSealProof_StackedDrg2KiBV1)
	policy.SetConsensusMinerMinPower(abi.NewStoragePower(2048))
	policy.SetMinVerifiedDealSize(abi.NewStoragePower(256))
}

const source = 0

func (tu *syncTestUtil) repoWithChain(t testing.TB, h int) (repo.Repo, []byte, []*store.FullTipSet) {
	blks := make([]*store.FullTipSet, h)

	for i := 0; i < h; i++ {
		mts, err := tu.g.NextTipSet()
		require.NoError(t, err)

		blks[i] = mts.TipSet
	}

	r, err := tu.g.YieldRepo()
	require.NoError(t, err)

	genb, err := tu.g.GenesisCar()
	require.NoError(t, err)

	return r, genb, blks
}

type syncTestUtil struct {
	t testing.TB

	ctx    context.Context
	cancel func()

	mn mocknet.Mocknet

	g *gen.ChainGen

	genesis []byte
	blocks  []*store.FullTipSet

	nds []api.FullNode
}

func prepSyncTest(t testing.TB, h int) *syncTestUtil {
	logging.SetLogLevel("*", "INFO")

	g, err := gen.NewGenerator()
	if err != nil {
		t.Fatalf("%+v", err)
	}

	ctx, cancel := context.WithCancel(context.Background())

	tu := &syncTestUtil{
		t:      t,
		ctx:    ctx,
		cancel: cancel,

		mn: mocknet.New(ctx),
		g:  g,
	}

	tu.addSourceNode(stmgr.DefaultUpgradeSchedule(), h)
	//tu.checkHeight("source", source, h)

	// separate logs
	fmt.Println("\x1b[31m///////////////////////////////////////////////////\x1b[39b")

	return tu
}

func prepSyncTestWithV5Height(t testing.TB, h int, v5height abi.ChainEpoch) *syncTestUtil {
	logging.SetLogLevel("*", "INFO")

	us := stmgr.UpgradeSchedule{{
		// prepare for upgrade.
		Network:   network.Version9,
		Height:    1,
		Migration: stmgr.UpgradeActorsV2,
	}, {
		Network:   network.Version10,
		Height:    2,
		Migration: stmgr.UpgradeActorsV3,
	}, {
		Network:   network.Version12,
		Height:    3,
		Migration: stmgr.UpgradeActorsV4,
	}, {
		Network:   network.Version13,
		Height:    v5height,
		Migration: stmgr.UpgradeActorsV5,
	}}

	g, err := gen.NewGeneratorWithUpgradeSchedule(us)

	if err != nil {
		t.Fatalf("%+v", err)
	}

	ctx, cancel := context.WithCancel(context.Background())

	tu := &syncTestUtil{
		t:      t,
		ctx:    ctx,
		cancel: cancel,

		mn: mocknet.New(ctx),
		g:  g,
	}

	tu.addSourceNode(us, h)
	//tu.checkHeight("source", source, h)

	// separate logs
	fmt.Println("\x1b[31m///////////////////////////////////////////////////\x1b[39b")
	return tu
}

func (tu *syncTestUtil) Shutdown() {
	tu.cancel()
}

func (tu *syncTestUtil) printHeads() {
	for i, n := range tu.nds {
		head, err := n.ChainHead(tu.ctx)
		if err != nil {
			tu.t.Fatal(err)
		}

		fmt.Printf("Node %d: %s\n", i, head.Cids())
	}
}

func (tu *syncTestUtil) pushFtsAndWait(to int, fts *store.FullTipSet, wait bool) {
	// TODO: would be great if we could pass a whole tipset here...
	tu.pushTsExpectErr(to, fts, false)

	if wait {
		start := time.Now()
		h, err := tu.nds[to].ChainHead(tu.ctx)
		require.NoError(tu.t, err)
		for !h.Equals(fts.TipSet()) {
			time.Sleep(time.Millisecond * 50)
			h, err = tu.nds[to].ChainHead(tu.ctx)
			require.NoError(tu.t, err)

			if time.Since(start) > time.Second*10 {
				tu.t.Fatal("took too long waiting for block to be accepted")
			}
		}
	}
}

func (tu *syncTestUtil) pushTsExpectErr(to int, fts *store.FullTipSet, experr bool) {
	for _, fb := range fts.Blocks {
		var b types.BlockMsg

		// -1 to match block.Height
		b.Header = fb.Header
		for _, msg := range fb.SecpkMessages {
			c, err := tu.nds[to].(*impl.FullNodeAPI).ChainAPI.Chain.PutMessage(msg)
			require.NoError(tu.t, err)

			b.SecpkMessages = append(b.SecpkMessages, c)
		}

		for _, msg := range fb.BlsMessages {
			c, err := tu.nds[to].(*impl.FullNodeAPI).ChainAPI.Chain.PutMessage(msg)
			require.NoError(tu.t, err)

			b.BlsMessages = append(b.BlsMessages, c)
		}

		err := tu.nds[to].SyncSubmitBlock(tu.ctx, &b)
		if experr {
			require.Error(tu.t, err, "expected submit block to fail")
		} else {
			require.NoError(tu.t, err)
		}
	}
}

func (tu *syncTestUtil) mineOnBlock(blk *store.FullTipSet, to int, miners []int, wait, fail bool, msgs [][]*types.SignedMessage, nulls abi.ChainEpoch) *store.FullTipSet {
	if miners == nil {
		for i := range tu.g.Miners {
			miners = append(miners, i)
		}
	}

	var maddrs []address.Address
	for _, i := range miners {
		maddrs = append(maddrs, tu.g.Miners[i])
	}

	fmt.Println("Miner mining block: ", maddrs)

	var nts *store.FullTipSet
	var err error
	if msgs != nil {
		nts, err = tu.g.NextTipSetFromMinersWithMessagesAndNulls(blk.TipSet(), maddrs, msgs, 0)
		require.NoError(tu.t, err)
	} else {
		mt, err := tu.g.NextTipSetFromMiners(blk.TipSet(), maddrs, nulls)
		require.NoError(tu.t, err)
		nts = mt.TipSet
	}

	if fail {
		tu.pushTsExpectErr(to, nts, true)
	} else {
		tu.pushFtsAndWait(to, nts, wait)
	}

	return nts
}

func (tu *syncTestUtil) mineNewBlock(src int, miners []int) {
	mts := tu.mineOnBlock(tu.g.CurTipset, src, miners, true, false, nil, 0)
	tu.g.CurTipset = mts
}

func (tu *syncTestUtil) addSourceNode(us stmgr.UpgradeSchedule, gen int) {
	if tu.genesis != nil {
		tu.t.Fatal("source node already exists")
	}

	sourceRepo, genesis, blocks := tu.repoWithChain(tu.t, gen)
	var out api.FullNode

	stop, err := node.New(tu.ctx,
		node.FullAPI(&out),
		node.Online(),
		node.Repo(sourceRepo),
		node.MockHost(tu.mn),
		node.Test(),

		node.Override(new(modules.Genesis), modules.LoadGenesis(genesis)),
		node.Override(new(stmgr.UpgradeSchedule), us),
	)
	require.NoError(tu.t, err)
	tu.t.Cleanup(func() { _ = stop(context.Background()) })

	lastTs := blocks[len(blocks)-1].Blocks
	for _, lastB := range lastTs {
		cs := out.(*impl.FullNodeAPI).ChainAPI.Chain
		require.NoError(tu.t, cs.AddToTipSetTracker(lastB.Header))
		err = cs.AddBlock(tu.ctx, lastB.Header)
		require.NoError(tu.t, err)
	}

	tu.genesis = genesis
	tu.blocks = blocks
	tu.nds = append(tu.nds, out) // always at 0
}

func (tu *syncTestUtil) addClientNode() int {
	if tu.genesis == nil {
		tu.t.Fatal("source doesn't exists")
	}

	var out api.FullNode

	stop, err := node.New(tu.ctx,
		node.FullAPI(&out),
		node.Online(),
		node.Repo(repo.NewMemory(nil)),
		node.MockHost(tu.mn),
		node.Test(),

		node.Override(new(modules.Genesis), modules.LoadGenesis(tu.genesis)),
	)
	require.NoError(tu.t, err)
	tu.t.Cleanup(func() { _ = stop(context.Background()) })

	tu.nds = append(tu.nds, out)
	return len(tu.nds) - 1
}

func (tu *syncTestUtil) pid(n int) peer.ID {
	nal, err := tu.nds[n].NetAddrsListen(tu.ctx)
	require.NoError(tu.t, err)

	return nal.ID
}

func (tu *syncTestUtil) connect(from, to int) {
	toPI, err := tu.nds[to].NetAddrsListen(tu.ctx)
	require.NoError(tu.t, err)

	err = tu.nds[from].NetConnect(tu.ctx, toPI)
	require.NoError(tu.t, err)
}

func (tu *syncTestUtil) disconnect(from, to int) {
	toPI, err := tu.nds[to].NetAddrsListen(tu.ctx)
	require.NoError(tu.t, err)

	err = tu.nds[from].NetDisconnect(tu.ctx, toPI.ID)
	require.NoError(tu.t, err)
}

func (tu *syncTestUtil) checkHeight(name string, n int, h int) {
	b, err := tu.nds[n].ChainHead(tu.ctx)
	require.NoError(tu.t, err)

	require.Equal(tu.t, uint64(h), b.Height())
	fmt.Printf("%s H: %d\n", name, b.Height())
}

func (tu *syncTestUtil) compareSourceState(with int) {
	sourceHead, err := tu.nds[source].ChainHead(tu.ctx)
	require.NoError(tu.t, err)

	targetHead, err := tu.nds[with].ChainHead(tu.ctx)
	require.NoError(tu.t, err)

	if !sourceHead.Equals(targetHead) {
		fmt.Println("different chains: ", sourceHead.Height(), targetHead.Height())
		tu.t.Fatalf("nodes were not synced correctly: %s != %s", sourceHead.Cids(), targetHead.Cids())
	}

	sourceAccounts, err := tu.nds[source].WalletList(tu.ctx)
	require.NoError(tu.t, err)

	for _, addr := range sourceAccounts {
		sourceBalance, err := tu.nds[source].WalletBalance(tu.ctx, addr)
		require.NoError(tu.t, err)
		fmt.Printf("Source state check for %s, expect %s\n", addr, sourceBalance)

		actBalance, err := tu.nds[with].WalletBalance(tu.ctx, addr)
		require.NoError(tu.t, err)

		require.Equal(tu.t, sourceBalance, actBalance)
		fmt.Printf("Source state check <OK> for %s\n", addr)
	}
}

func (tu *syncTestUtil) assertBad(node int, ts *types.TipSet) {
	for _, blk := range ts.Cids() {
		rsn, err := tu.nds[node].SyncCheckBad(context.TODO(), blk)
		require.NoError(tu.t, err)
		require.True(tu.t, len(rsn) != 0)
	}
}

func (tu *syncTestUtil) getHead(node int) *types.TipSet {
	ts, err := tu.nds[node].ChainHead(context.TODO())
	require.NoError(tu.t, err)
	return ts
}

func (tu *syncTestUtil) checkpointTs(node int, tsk types.TipSetKey) {
	require.NoError(tu.t, tu.nds[node].SyncCheckpoint(context.TODO(), tsk))
}

func (tu *syncTestUtil) nodeHasTs(node int, tsk types.TipSetKey) bool {
	_, err := tu.nds[node].ChainGetTipSet(context.TODO(), tsk)
	return err == nil
}

func (tu *syncTestUtil) waitUntilNodeHasTs(node int, tsk types.TipSetKey) {
	for !tu.nodeHasTs(node, tsk) {
		// Time to allow for syncing and validation
		time.Sleep(10 * time.Millisecond)
	}

	// Time to allow for syncing and validation
	time.Sleep(2 * time.Second)
}

func (tu *syncTestUtil) waitUntilSync(from, to int) {
	target, err := tu.nds[from].ChainHead(tu.ctx)
	if err != nil {
		tu.t.Fatal(err)
	}

	tu.waitUntilSyncTarget(to, target)
}

func (tu *syncTestUtil) waitUntilSyncTarget(to int, target *types.TipSet) {
	ctx, cancel := context.WithCancel(context.Background())
	defer cancel()

	hc, err := tu.nds[to].ChainNotify(ctx)
	if err != nil {
		tu.t.Fatal(err)
	}

	// TODO: some sort of timeout?
	for n := range hc {
		for _, c := range n {
			if c.Val.Equals(target) {
				return
			}
		}
	}
}

func TestSyncSimple(t *testing.T) {
	H := 50
	tu := prepSyncTest(t, H)

	client := tu.addClientNode()
	//tu.checkHeight("client", client, 0)

	require.NoError(t, tu.mn.LinkAll())
	tu.connect(1, 0)
	tu.waitUntilSync(0, client)

	//tu.checkHeight("client", client, H)

	tu.compareSourceState(client)
}

func TestSyncMining(t *testing.T) {
	H := 50
	tu := prepSyncTest(t, H)

	client := tu.addClientNode()
	//tu.checkHeight("client", client, 0)

	require.NoError(t, tu.mn.LinkAll())
	tu.connect(client, 0)
	tu.waitUntilSync(0, client)

	//tu.checkHeight("client", client, H)

	tu.compareSourceState(client)

	for i := 0; i < 5; i++ {
		tu.mineNewBlock(0, nil)
		tu.waitUntilSync(0, client)
		tu.compareSourceState(client)
	}
}

func TestSyncBadTimestamp(t *testing.T) {
	H := 50
	tu := prepSyncTest(t, H)

	client := tu.addClientNode()

	require.NoError(t, tu.mn.LinkAll())
	tu.connect(client, 0)
	tu.waitUntilSync(0, client)

	base := tu.g.CurTipset
	tu.g.Timestamper = func(pts *types.TipSet, tl abi.ChainEpoch) uint64 {
		return pts.MinTimestamp() + (build.BlockDelaySecs / 2)
	}

	fmt.Println("BASE: ", base.Cids())
	tu.printHeads()

	a1 := tu.mineOnBlock(base, 0, nil, false, true, nil, 0)

	tu.g.Timestamper = nil
	require.NoError(t, tu.g.ResyncBankerNonce(a1.TipSet()))

	tu.nds[0].(*impl.FullNodeAPI).SlashFilter = slashfilter.New(ds.NewMapDatastore())

	fmt.Println("After mine bad block!")
	tu.printHeads()
	a2 := tu.mineOnBlock(base, 0, nil, true, false, nil, 0)

	tu.waitUntilSync(0, client)

	head, err := tu.nds[0].ChainHead(tu.ctx)
	require.NoError(t, err)

	if !head.Equals(a2.TipSet()) {
		t.Fatalf("expected head to be %s, but got %s", a2.Cids(), head.Cids())
	}
}

type badWpp struct{}

func (wpp badWpp) GenerateCandidates(context.Context, abi.PoStRandomness, uint64) ([]uint64, error) {
	return []uint64{1}, nil
}

func (wpp badWpp) ComputeProof(context.Context, []proof2.SectorInfo, abi.PoStRandomness) ([]proof2.PoStProof, error) {
	return []proof2.PoStProof{
		{
			PoStProof:  abi.RegisteredPoStProof_StackedDrgWinning2KiBV1,
			ProofBytes: []byte("evil"),
		},
	}, nil
}

func TestSyncBadWinningPoSt(t *testing.T) {
	H := 15
	tu := prepSyncTest(t, H)

	client := tu.addClientNode()

	require.NoError(t, tu.mn.LinkAll())
	tu.connect(client, 0)
	tu.waitUntilSync(0, client)

	base := tu.g.CurTipset

	// both miners now produce invalid winning posts
	tu.g.SetWinningPoStProver(tu.g.Miners[0], &badWpp{})
	tu.g.SetWinningPoStProver(tu.g.Miners[1], &badWpp{})

	// now ensure that new blocks are not accepted
	tu.mineOnBlock(base, client, nil, false, true, nil, 0)
}

func (tu *syncTestUtil) loadChainToNode(to int) {
	// utility to simulate incoming blocks without miner process
	// TODO: should call syncer directly, this won't work correctly in all cases

	for i := 0; i < len(tu.blocks); i++ {
		tu.pushFtsAndWait(to, tu.blocks[i], true)
	}
}

func TestSyncFork(t *testing.T) {
	H := 10
	tu := prepSyncTest(t, H)

	p1 := tu.addClientNode()
	p2 := tu.addClientNode()

	fmt.Println("GENESIS: ", tu.g.Genesis().Cid())
	tu.loadChainToNode(p1)
	tu.loadChainToNode(p2)

	phead := func() {
		h1, err := tu.nds[1].ChainHead(tu.ctx)
		require.NoError(tu.t, err)

		h2, err := tu.nds[2].ChainHead(tu.ctx)
		require.NoError(tu.t, err)

		fmt.Println("Node 1: ", h1.Cids(), h1.Parents(), h1.Height())
		fmt.Println("Node 2: ", h2.Cids(), h1.Parents(), h2.Height())
		//time.Sleep(time.Second * 2)
		fmt.Println()
		fmt.Println()
		fmt.Println()
		fmt.Println()
	}

	phead()

	base := tu.g.CurTipset
	fmt.Println("Mining base: ", base.TipSet().Cids(), base.TipSet().Height())

	// The two nodes fork at this point into 'a' and 'b'
	a1 := tu.mineOnBlock(base, p1, []int{0}, true, false, nil, 0)
	a := tu.mineOnBlock(a1, p1, []int{0}, true, false, nil, 0)
	a = tu.mineOnBlock(a, p1, []int{0}, true, false, nil, 0)

	require.NoError(t, tu.g.ResyncBankerNonce(a1.TipSet()))
	// chain B will now be heaviest
	b := tu.mineOnBlock(base, p2, []int{1}, true, false, nil, 0)
	b = tu.mineOnBlock(b, p2, []int{1}, true, false, nil, 0)
	b = tu.mineOnBlock(b, p2, []int{1}, true, false, nil, 0)
	b = tu.mineOnBlock(b, p2, []int{1}, true, false, nil, 0)

	fmt.Println("A: ", a.Cids(), a.TipSet().Height())
	fmt.Println("B: ", b.Cids(), b.TipSet().Height())

	// Now for the fun part!!

	require.NoError(t, tu.mn.LinkAll())
	tu.connect(p1, p2)
	tu.waitUntilSyncTarget(p1, b.TipSet())
	tu.waitUntilSyncTarget(p2, b.TipSet())

	phead()
}

// This test crafts a tipset with 2 blocks, A and B.
// A and B both include _different_ messages from sender X with nonce N (where N is the correct nonce for X).
// We can confirm that the state can be correctly computed, and that `MessagesForTipset` behaves as expected.
func TestDuplicateNonce(t *testing.T) {
	H := 10
	tu := prepSyncTest(t, H)

	base := tu.g.CurTipset

	// Get the banker from computed tipset state, not the parent.
	st, _, err := tu.g.StateManager().TipSetState(context.TODO(), base.TipSet())
	require.NoError(t, err)
	ba, err := tu.g.StateManager().LoadActorRaw(context.TODO(), tu.g.Banker(), st)
	require.NoError(t, err)

	// Produce a message from the banker to the rcvr
	makeMsg := func(rcvr address.Address) *types.SignedMessage {
		msg := types.Message{
			To:   rcvr,
			From: tu.g.Banker(),

			Nonce: ba.Nonce,

			Value: types.NewInt(1),

			Method: 0,

			GasLimit:   100_000_000,
			GasFeeCap:  types.NewInt(0),
			GasPremium: types.NewInt(0),
		}

		sig, err := tu.g.Wallet().WalletSign(context.TODO(), tu.g.Banker(), msg.Cid().Bytes(), api.MsgMeta{})
		require.NoError(t, err)

		return &types.SignedMessage{
			Message:   msg,
			Signature: *sig,
		}
	}

	msgs := make([][]*types.SignedMessage, 2)
	// Each miner includes a message from the banker with the same nonce, but to different addresses
	for k := range msgs {
		msgs[k] = []*types.SignedMessage{makeMsg(tu.g.Miners[k])}
	}

	ts1 := tu.mineOnBlock(base, 0, []int{0, 1}, true, false, msgs, 0)

	tu.waitUntilSyncTarget(0, ts1.TipSet())

	// mine another tipset

	ts2 := tu.mineOnBlock(ts1, 0, []int{0, 1}, true, false, make([][]*types.SignedMessage, 2), 0)
	tu.waitUntilSyncTarget(0, ts2.TipSet())

	var includedMsg cid.Cid
	var skippedMsg cid.Cid
	r0, err0 := tu.nds[0].StateSearchMsg(context.TODO(), ts2.TipSet().Key(), msgs[0][0].Cid(), api.LookbackNoLimit, true)
	r1, err1 := tu.nds[0].StateSearchMsg(context.TODO(), ts2.TipSet().Key(), msgs[1][0].Cid(), api.LookbackNoLimit, true)

	if err0 == nil {
		require.Error(t, err1, "at least one of the StateGetReceipt calls should fail")
		require.True(t, r0.Receipt.ExitCode.IsSuccess())
		includedMsg = msgs[0][0].Message.Cid()
		skippedMsg = msgs[1][0].Message.Cid()
	} else {
		require.NoError(t, err1, "both the StateGetReceipt calls should not fail")
		require.True(t, r1.Receipt.ExitCode.IsSuccess())
		includedMsg = msgs[1][0].Message.Cid()
		skippedMsg = msgs[0][0].Message.Cid()
	}

	_, rslts, err := tu.g.StateManager().ExecutionTrace(context.TODO(), ts1.TipSet())
	require.NoError(t, err)
	found := false
	for _, v := range rslts {
		if v.Msg.Cid() == skippedMsg {
			t.Fatal("skipped message should not be in exec trace")
		}

		if v.Msg.Cid() == includedMsg {
			found = true
		}
	}

	if !found {
		t.Fatal("included message should be in exec trace")
	}

	mft, err := tu.g.ChainStore().MessagesForTipset(ts1.TipSet())
	require.NoError(t, err)
	require.True(t, len(mft) == 1, "only expecting one message for this tipset")
	require.Equal(t, includedMsg, mft[0].VMMessage().Cid(), "messages for tipset didn't contain expected message")
}

// This test asserts that a block that includes a message with bad nonce can't be synced. A nonce is "bad" if it can't
// be applied on the parent state.
func TestBadNonce(t *testing.T) {
	H := 10
	tu := prepSyncTest(t, H)

	base := tu.g.CurTipset

	// Get the banker from computed tipset state, not the parent.
	st, _, err := tu.g.StateManager().TipSetState(context.TODO(), base.TipSet())
	require.NoError(t, err)
	ba, err := tu.g.StateManager().LoadActorRaw(context.TODO(), tu.g.Banker(), st)
	require.NoError(t, err)

	// Produce a message from the banker with a bad nonce
	makeBadMsg := func() *types.SignedMessage {

		msg := types.Message{
			To:   tu.g.Banker(),
			From: tu.g.Banker(),

			Nonce: ba.Nonce + 5,

			Value: types.NewInt(1),

			Method: 0,

			GasLimit:   100_000_000,
			GasFeeCap:  types.NewInt(0),
			GasPremium: types.NewInt(0),
		}

		sig, err := tu.g.Wallet().WalletSign(context.TODO(), tu.g.Banker(), msg.Cid().Bytes(), api.MsgMeta{})
		require.NoError(t, err)

		return &types.SignedMessage{
			Message:   msg,
			Signature: *sig,
		}
	}

	msgs := make([][]*types.SignedMessage, 1)
	msgs[0] = []*types.SignedMessage{makeBadMsg()}

	tu.mineOnBlock(base, 0, []int{0}, true, true, msgs, 0)
}

func BenchmarkSyncBasic(b *testing.B) {
	for i := 0; i < b.N; i++ {
		runSyncBenchLength(b, 100)
	}
}

func runSyncBenchLength(b *testing.B, l int) {
	tu := prepSyncTest(b, l)

	client := tu.addClientNode()
	tu.checkHeight("client", client, 0)

	b.ResetTimer()

	require.NoError(b, tu.mn.LinkAll())
	tu.connect(1, 0)

	tu.waitUntilSync(0, client)
}

func TestSyncInputs(t *testing.T) {
	H := 10
	tu := prepSyncTest(t, H)

	p1 := tu.addClientNode()

	fn := tu.nds[p1].(*impl.FullNodeAPI)

	s := fn.SyncAPI.Syncer

	err := s.ValidateBlock(context.TODO(), &types.FullBlock{
		Header: &types.BlockHeader{},
	}, false)
	if err == nil {
		t.Fatal("should error on empty block")
	}

	h := mocktypes.MkBlock(nil, 123, 432)

	h.ElectionProof = nil

	err = s.ValidateBlock(context.TODO(), &types.FullBlock{Header: h}, false)
	if err == nil {
		t.Fatal("should error on block with nil election proof")
	}
}

func TestSyncCheckpointHead(t *testing.T) {
	H := 10
	tu := prepSyncTest(t, H)

	p1 := tu.addClientNode()
	p2 := tu.addClientNode()

	fmt.Println("GENESIS: ", tu.g.Genesis().Cid())
	tu.loadChainToNode(p1)
	tu.loadChainToNode(p2)

	base := tu.g.CurTipset
	fmt.Println("Mining base: ", base.TipSet().Cids(), base.TipSet().Height())

	// The two nodes fork at this point into 'a' and 'b'
	a1 := tu.mineOnBlock(base, p1, []int{0}, true, false, nil, 0)
	a := tu.mineOnBlock(a1, p1, []int{0}, true, false, nil, 0)
	a = tu.mineOnBlock(a, p1, []int{0}, true, false, nil, 0)

	tu.waitUntilSyncTarget(p1, a.TipSet())
	tu.checkpointTs(p1, a.TipSet().Key())

	require.NoError(t, tu.g.ResyncBankerNonce(a1.TipSet()))
	// chain B will now be heaviest
	b := tu.mineOnBlock(base, p2, []int{1}, true, false, nil, 0)
	b = tu.mineOnBlock(b, p2, []int{1}, true, false, nil, 0)
	b = tu.mineOnBlock(b, p2, []int{1}, true, false, nil, 0)
	b = tu.mineOnBlock(b, p2, []int{1}, true, false, nil, 0)

	fmt.Println("A: ", a.Cids(), a.TipSet().Height())
	fmt.Println("B: ", b.Cids(), b.TipSet().Height())

	// Now for the fun part!! p1 should mark p2's head as BAD.

	require.NoError(t, tu.mn.LinkAll())
	tu.connect(p1, p2)
	tu.waitUntilNodeHasTs(p1, b.TipSet().Key())
	p1Head := tu.getHead(p1)
	require.True(tu.t, p1Head.Equals(a.TipSet()))
	tu.assertBad(p1, b.TipSet())

	// Should be able to switch forks.
	tu.checkpointTs(p1, b.TipSet().Key())
	p1Head = tu.getHead(p1)
	require.True(tu.t, p1Head.Equals(b.TipSet()))
}

func TestSyncCheckpointEarlierThanHead(t *testing.T) {
	H := 10
	tu := prepSyncTest(t, H)

	p1 := tu.addClientNode()
	p2 := tu.addClientNode()

	fmt.Println("GENESIS: ", tu.g.Genesis().Cid())
	tu.loadChainToNode(p1)
	tu.loadChainToNode(p2)

	base := tu.g.CurTipset
	fmt.Println("Mining base: ", base.TipSet().Cids(), base.TipSet().Height())

	// The two nodes fork at this point into 'a' and 'b'
	a1 := tu.mineOnBlock(base, p1, []int{0}, true, false, nil, 0)
	a := tu.mineOnBlock(a1, p1, []int{0}, true, false, nil, 0)
	a = tu.mineOnBlock(a, p1, []int{0}, true, false, nil, 0)

	tu.waitUntilSyncTarget(p1, a.TipSet())
	tu.checkpointTs(p1, a1.TipSet().Key())

	require.NoError(t, tu.g.ResyncBankerNonce(a1.TipSet()))
	// chain B will now be heaviest
	b := tu.mineOnBlock(base, p2, []int{1}, true, false, nil, 0)
	b = tu.mineOnBlock(b, p2, []int{1}, true, false, nil, 0)
	b = tu.mineOnBlock(b, p2, []int{1}, true, false, nil, 0)
	b = tu.mineOnBlock(b, p2, []int{1}, true, false, nil, 0)

	fmt.Println("A: ", a.Cids(), a.TipSet().Height())
	fmt.Println("B: ", b.Cids(), b.TipSet().Height())

	// Now for the fun part!! p1 should mark p2's head as BAD.

	require.NoError(t, tu.mn.LinkAll())
	tu.connect(p1, p2)
	tu.waitUntilNodeHasTs(p1, b.TipSet().Key())
	p1Head := tu.getHead(p1)
	require.True(tu.t, p1Head.Equals(a.TipSet()))
	tu.assertBad(p1, b.TipSet())
<<<<<<< HEAD

	// Should be able to switch forks.
	tu.checkpointTs(p1, b.TipSet().Key())
	p1Head = tu.getHead(p1)
	require.True(tu.t, p1Head.Equals(b.TipSet()))
=======
}

func TestDrandNull(t *testing.T) {
	H := 10
	v5h := abi.ChainEpoch(50)
	ov5h := build.UpgradeHyperdriveHeight
	build.UpgradeHyperdriveHeight = v5h
	tu := prepSyncTestWithV5Height(t, H, v5h)

	entropy := []byte{0, 2, 3, 4}
	// arbitrarily chosen
	pers := crypto.DomainSeparationTag_WinningPoStChallengeSeed

	beforeNull := tu.g.CurTipset
	afterNull := tu.mineOnBlock(beforeNull, 0, nil, false, false, nil, 2)
	nullHeight := beforeNull.TipSet().Height() + 1
	if afterNull.TipSet().Height() == nullHeight {
		t.Fatal("didn't inject nulls as expected")
	}

	rand, err := tu.nds[0].ChainGetRandomnessFromBeacon(tu.ctx, afterNull.TipSet().Key(), pers, nullHeight, entropy)
	require.NoError(t, err)

	// calculate the expected randomness based on the beacon BEFORE the null
	expectedBE := beforeNull.Blocks[0].Header.BeaconEntries
	expectedRand, err := store.DrawRandomness(expectedBE[len(expectedBE)-1].Data, pers, nullHeight, entropy)
	require.NoError(t, err)

	require.Equal(t, []byte(rand), expectedRand)

	// zoom zoom to past the v5 upgrade by injecting many many nulls
	postUpgrade := tu.mineOnBlock(afterNull, 0, nil, false, false, nil, v5h)
	nv, err := tu.nds[0].StateNetworkVersion(tu.ctx, types.EmptyTSK)
	require.NoError(t, err)
	if nv != network.Version13 {
		t.Fatal("expect to be v13 by now")
	}

	afterNull = tu.mineOnBlock(postUpgrade, 0, nil, false, false, nil, 2)
	nullHeight = postUpgrade.TipSet().Height() + 1
	if afterNull.TipSet().Height() == nullHeight {
		t.Fatal("didn't inject nulls as expected")
	}

	rand, err = tu.nds[0].ChainGetRandomnessFromBeacon(tu.ctx, afterNull.TipSet().Key(), pers, nullHeight, entropy)
	require.NoError(t, err)

	// calculate the expected randomness based on the beacon AFTER the null
	expectedBE = afterNull.Blocks[0].Header.BeaconEntries
	expectedRand, err = store.DrawRandomness(expectedBE[len(expectedBE)-1].Data, pers, nullHeight, entropy)
	require.NoError(t, err)

	require.Equal(t, []byte(rand), expectedRand)
	build.UpgradeHyperdriveHeight = ov5h

>>>>>>> e8825287
}<|MERGE_RESOLUTION|>--- conflicted
+++ resolved
@@ -898,13 +898,11 @@
 	p1Head := tu.getHead(p1)
 	require.True(tu.t, p1Head.Equals(a.TipSet()))
 	tu.assertBad(p1, b.TipSet())
-<<<<<<< HEAD
 
 	// Should be able to switch forks.
 	tu.checkpointTs(p1, b.TipSet().Key())
 	p1Head = tu.getHead(p1)
 	require.True(tu.t, p1Head.Equals(b.TipSet()))
-=======
 }
 
 func TestDrandNull(t *testing.T) {
@@ -960,5 +958,4 @@
 	require.Equal(t, []byte(rand), expectedRand)
 	build.UpgradeHyperdriveHeight = ov5h
 
->>>>>>> e8825287
 }