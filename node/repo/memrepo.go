package repo

import (
	"context"
	"encoding/json"
	"io/ioutil"
	"os"
	"path/filepath"
	"sync"

	"github.com/google/uuid"
	"github.com/ipfs/go-datastore"
	"github.com/ipfs/go-datastore/namespace"
	dssync "github.com/ipfs/go-datastore/sync"
	"github.com/multiformats/go-multiaddr"
	"golang.org/x/xerrors"

	"github.com/filecoin-project/lotus/blockstore"
	"github.com/filecoin-project/lotus/chain/types"
	"github.com/filecoin-project/lotus/extern/sector-storage/fsutil"
	"github.com/filecoin-project/lotus/extern/sector-storage/stores"
	"github.com/filecoin-project/lotus/extern/sector-storage/storiface"
	"github.com/filecoin-project/lotus/node/config"
)

type MemRepo struct {
	api struct {
		sync.Mutex
		ma    multiaddr.Multiaddr
		token []byte
	}

	repoLock chan struct{}
	token    *byte

	datastore  datastore.Datastore
	keystore   map[string]types.KeyInfo
	blockstore blockstore.Blockstore

<<<<<<< HEAD
	sc      *stores.StorageConfig
	tempDir string

	// given a repo type, produce the default config
	configF func(t RepoType) interface{}

=======
>>>>>>> d118ef92
	// holds the current config value
	config struct {
		sync.Mutex
		val interface{}
	}
}

type lockedMemRepo struct {
	mem *MemRepo
	t   RepoType
	sync.RWMutex

	token *byte
}

func (lmem *lockedMemRepo) GetStorage() (stores.StorageConfig, error) {
	if err := lmem.checkToken(); err != nil {
		return stores.StorageConfig{}, err
	}

	if lmem.mem.sc == nil {
		lmem.mem.sc = &stores.StorageConfig{StoragePaths: []stores.LocalPath{
			{Path: lmem.Path()},
		}}
	}

	return *lmem.mem.sc, nil
}

func (lmem *lockedMemRepo) SetStorage(c func(*stores.StorageConfig)) error {
	if err := lmem.checkToken(); err != nil {
		return err
	}

	_, _ = lmem.GetStorage()

	c(lmem.mem.sc)
	return nil
}

func (lmem *lockedMemRepo) Stat(path string) (fsutil.FsStat, error) {
	return fsutil.Statfs(path)
}

func (lmem *lockedMemRepo) DiskUsage(path string) (int64, error) {
	si, err := fsutil.FileSize(path)
	if err != nil {
		return 0, err
	}
	return si.OnDisk, nil
}

func (lmem *lockedMemRepo) Path() string {
	lmem.Lock()
	defer lmem.Unlock()

	if lmem.mem.tempDir != "" {
		return lmem.mem.tempDir
	}

	t, err := ioutil.TempDir(os.TempDir(), "lotus-memrepo-temp-")
	if err != nil {
		panic(err) // only used in tests, probably fine
	}

	if _, ok := lmem.t.(SupportsStagingDeals); ok {
		// this is required due to the method makeDealStaging from cmd/lotus-storage-miner/init.go
		// deal-staging is the directory deal files are staged in before being sealed into sectors
		// for offline deal flow.
		if err := os.MkdirAll(filepath.Join(t, "deal-staging"), 0755); err != nil {
			panic(err)
		}
	}
	if lmem.t == StorageMiner || lmem.t == Worker {
		lmem.initSectorStore(t)
	}

	lmem.mem.tempDir = t
	return t
}

func (lmem *lockedMemRepo) initSectorStore(t string) {
	if err := config.WriteStorageFile(filepath.Join(t, fsStorageConfig), stores.StorageConfig{
		StoragePaths: []stores.LocalPath{
			{Path: t},
		}}); err != nil {
		panic(err)
	}

	b, err := json.MarshalIndent(&stores.LocalStorageMeta{
		ID:       storiface.ID(uuid.New().String()),
		Weight:   10,
		CanSeal:  true,
		CanStore: true,
	}, "", "  ")
	if err != nil {
		panic(err)
	}

	if err := ioutil.WriteFile(filepath.Join(t, "sectorstore.json"), b, 0644); err != nil {
		panic(err)
	}
}

var _ Repo = &MemRepo{}

// MemRepoOptions contains options for memory repo
type MemRepoOptions struct {
	Ds       datastore.Datastore
	KeyStore map[string]types.KeyInfo
}

// NewMemory creates new memory based repo with provided options.
// opts can be nil, it  will be replaced with defaults.
// Any field in opts can be nil, they will be replaced by defaults.
func NewMemory(opts *MemRepoOptions) *MemRepo {
	if opts == nil {
		opts = &MemRepoOptions{}
	}
	if opts.Ds == nil {
		opts.Ds = dssync.MutexWrap(datastore.NewMapDatastore())
	}
	if opts.KeyStore == nil {
		opts.KeyStore = make(map[string]types.KeyInfo)
	}

	return &MemRepo{
		repoLock:   make(chan struct{}, 1),
		blockstore: blockstore.WrapIDStore(blockstore.NewMemorySync()),
		datastore:  opts.Ds,
		keystore:   opts.KeyStore,
	}
}

func (mem *MemRepo) APIEndpoint() (multiaddr.Multiaddr, error) {
	mem.api.Lock()
	defer mem.api.Unlock()
	if mem.api.ma == nil {
		return nil, ErrNoAPIEndpoint
	}
	return mem.api.ma, nil
}

func (mem *MemRepo) APIToken() ([]byte, error) {
	mem.api.Lock()
	defer mem.api.Unlock()
	if mem.api.ma == nil {
		return nil, ErrNoAPIToken
	}
	return mem.api.token, nil
}

func (mem *MemRepo) Lock(t RepoType) (LockedRepo, error) {
	select {
	case mem.repoLock <- struct{}{}:
	default:
		return nil, ErrRepoAlreadyLocked
	}
	mem.token = new(byte)

	return &lockedMemRepo{
		mem:   mem,
		t:     t,
		token: mem.token,
	}, nil
}

func (mem *MemRepo) Cleanup() {
	mem.api.Lock()
	defer mem.api.Unlock()

	if mem.tempDir != "" {
		if err := os.RemoveAll(mem.tempDir); err != nil {
			log.Errorw("cleanup test memrepo", "error", err)
		}
		mem.tempDir = ""
	}
}

func (lmem *lockedMemRepo) Readonly() bool {
	return false
}

func (lmem *lockedMemRepo) checkToken() error {
	lmem.RLock()
	defer lmem.RUnlock()
	if lmem.mem.token != lmem.token {
		return ErrClosedRepo
	}
	return nil
}

func (lmem *lockedMemRepo) Close() error {
	if err := lmem.checkToken(); err != nil {
		return err
	}
	lmem.Lock()
	defer lmem.Unlock()

	if lmem.mem.token != lmem.token {
		return ErrClosedRepo
	}

	lmem.mem.token = nil
	lmem.mem.api.Lock()
	lmem.mem.api.ma = nil
	lmem.mem.api.Unlock()
	<-lmem.mem.repoLock // unlock
	return nil
}

func (lmem *lockedMemRepo) Datastore(_ context.Context, ns string) (datastore.Batching, error) {
	if err := lmem.checkToken(); err != nil {
		return nil, err
	}

	return namespace.Wrap(lmem.mem.datastore, datastore.NewKey(ns)), nil
}

func (lmem *lockedMemRepo) Blockstore(ctx context.Context, domain BlockstoreDomain) (blockstore.Blockstore, error) {
	if domain != UniversalBlockstore {
		return nil, ErrInvalidBlockstoreDomain
	}
	return lmem.mem.blockstore, nil
}

func (lmem *lockedMemRepo) SplitstorePath() (string, error) {
	return ioutil.TempDir("", "splitstore.*")
}

func (lmem *lockedMemRepo) ListDatastores(ns string) ([]int64, error) {
	return nil, nil
}

func (lmem *lockedMemRepo) DeleteDatastore(ns string) error {
	/** poof **/
	return nil
}

func (lmem *lockedMemRepo) Config() (interface{}, error) {
	if err := lmem.checkToken(); err != nil {
		return nil, err
	}

	lmem.mem.config.Lock()
	defer lmem.mem.config.Unlock()

	if lmem.mem.config.val == nil {
		lmem.mem.config.val = lmem.t.Config()
	}

	return lmem.mem.config.val, nil
}

func (lmem *lockedMemRepo) SetConfig(c func(interface{})) error {
	if err := lmem.checkToken(); err != nil {
		return err
	}

	lmem.mem.config.Lock()
	defer lmem.mem.config.Unlock()

	if lmem.mem.config.val == nil {
		lmem.mem.config.val = lmem.t.Config()
	}

	c(lmem.mem.config.val)

	return nil
}

func (lmem *lockedMemRepo) SetAPIEndpoint(ma multiaddr.Multiaddr) error {
	if err := lmem.checkToken(); err != nil {
		return err
	}
	lmem.mem.api.Lock()
	lmem.mem.api.ma = ma
	lmem.mem.api.Unlock()
	return nil
}

func (lmem *lockedMemRepo) SetAPIToken(token []byte) error {
	if err := lmem.checkToken(); err != nil {
		return err
	}
	lmem.mem.api.Lock()
	lmem.mem.api.token = token
	lmem.mem.api.Unlock()
	return nil
}

func (lmem *lockedMemRepo) KeyStore() (types.KeyStore, error) {
	if err := lmem.checkToken(); err != nil {
		return nil, err
	}
	return lmem, nil
}

// Implement KeyStore on the same instance

// List lists all the keys stored in the KeyStore
func (lmem *lockedMemRepo) List() ([]string, error) {
	if err := lmem.checkToken(); err != nil {
		return nil, err
	}
	lmem.RLock()
	defer lmem.RUnlock()

	res := make([]string, 0, len(lmem.mem.keystore))
	for k := range lmem.mem.keystore {
		res = append(res, k)
	}
	return res, nil
}

// Get gets a key out of keystore and returns types.KeyInfo coresponding to named key
func (lmem *lockedMemRepo) Get(name string) (types.KeyInfo, error) {
	if err := lmem.checkToken(); err != nil {
		return types.KeyInfo{}, err
	}
	lmem.RLock()
	defer lmem.RUnlock()

	key, ok := lmem.mem.keystore[name]
	if !ok {
		return types.KeyInfo{}, xerrors.Errorf("getting key '%s': %w", name, types.ErrKeyInfoNotFound)
	}
	return key, nil
}

// Put saves key info under given name
func (lmem *lockedMemRepo) Put(name string, key types.KeyInfo) error {
	if err := lmem.checkToken(); err != nil {
		return err
	}
	lmem.Lock()
	defer lmem.Unlock()

	_, isThere := lmem.mem.keystore[name]
	if isThere {
		return xerrors.Errorf("putting key '%s': %w", name, types.ErrKeyExists)
	}

	lmem.mem.keystore[name] = key
	return nil
}

func (lmem *lockedMemRepo) Delete(name string) error {
	if err := lmem.checkToken(); err != nil {
		return err
	}
	lmem.Lock()
	defer lmem.Unlock()

	_, isThere := lmem.mem.keystore[name]
	if !isThere {
		return xerrors.Errorf("deleting key '%s': %w", name, types.ErrKeyInfoNotFound)
	}
	delete(lmem.mem.keystore, name)
	return nil
}<|MERGE_RESOLUTION|>--- conflicted
+++ resolved
@@ -37,15 +37,9 @@
 	keystore   map[string]types.KeyInfo
 	blockstore blockstore.Blockstore
 
-<<<<<<< HEAD
 	sc      *stores.StorageConfig
 	tempDir string
 
-	// given a repo type, produce the default config
-	configF func(t RepoType) interface{}
-
-=======
->>>>>>> d118ef92
 	// holds the current config value
 	config struct {
 		sync.Mutex
