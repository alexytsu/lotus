package modules

import (
	"context"
	"time"

	"github.com/ipfs/go-bitswap"
	"github.com/ipfs/go-bitswap/network"
	"github.com/ipfs/go-blockservice"
	"github.com/libp2p/go-libp2p-core/host"
	"github.com/libp2p/go-libp2p-core/routing"
	"go.uber.org/fx"
	"golang.org/x/xerrors"

	"github.com/filecoin-project/lotus/blockstore"
	"github.com/filecoin-project/lotus/blockstore/splitstore"
	"github.com/filecoin-project/lotus/build"
	"github.com/filecoin-project/lotus/chain"
	"github.com/filecoin-project/lotus/chain/beacon"
	"github.com/filecoin-project/lotus/chain/exchange"
	"github.com/filecoin-project/lotus/chain/gen/slashfilter"
	"github.com/filecoin-project/lotus/chain/messagepool"
	"github.com/filecoin-project/lotus/chain/stmgr"
	"github.com/filecoin-project/lotus/chain/store"
	"github.com/filecoin-project/lotus/chain/vm"
	"github.com/filecoin-project/lotus/extern/sector-storage/ffiwrapper"
	"github.com/filecoin-project/lotus/journal"
	"github.com/filecoin-project/lotus/node/modules/dtypes"
	"github.com/filecoin-project/lotus/node/modules/helpers"
)

// ChainBitswap uses a blockstore that bypasses all caches.
func ChainBitswap(mctx helpers.MetricsCtx, lc fx.Lifecycle, host host.Host, rt routing.Routing, bs dtypes.ExposedBlockstore) dtypes.ChainBitswap {
	// prefix protocol for chain bitswap
	// (so bitswap uses /chain/ipfs/bitswap/1.0.0 internally for chain sync stuff)
	bitswapNetwork := network.NewFromIpfsHost(host, rt, network.Prefix("/chain"))
	bitswapOptions := []bitswap.Option{bitswap.ProvideEnabled(false)}

	// Write all incoming bitswap blocks into a temporary blockstore for two
	// block times. If they validate, they'll be persisted later.
	cache := blockstore.NewTimedCacheBlockstore(2 * time.Duration(build.BlockDelaySecs) * time.Second)
	lc.Append(fx.Hook{OnStop: cache.Stop, OnStart: cache.Start})

	bitswapBs := blockstore.NewTieredBstore(bs, cache)

	// Use just exch.Close(), closing the context is not needed
	exch := bitswap.New(mctx, bitswapNetwork, bitswapBs, bitswapOptions...)
	lc.Append(fx.Hook{
		OnStop: func(ctx context.Context) error {
			return exch.Close()
		},
	})

	return exch
}

func ChainBlockService(bs dtypes.ExposedBlockstore, rem dtypes.ChainBitswap) dtypes.ChainBlockService {
	return blockservice.New(bs, rem)
}

<<<<<<< HEAD
func MessagePool(lc fx.Lifecycle, mpp messagepool.Provider, ds dtypes.MetadataDS, nn dtypes.NetworkName, j journal.Journal) (*messagepool.MessagePool, error) {
=======
func MessagePool(lc fx.Lifecycle, mpp messagepool.Provider, ds dtypes.MetadataDS, nn dtypes.NetworkName, j journal.Journal, protector dtypes.GCReferenceProtector) (*messagepool.MessagePool, error) {
>>>>>>> c31e5596
	mp, err := messagepool.New(mpp, ds, nn, j)
	if err != nil {
		return nil, xerrors.Errorf("constructing mpool: %w", err)
	}
	lc.Append(fx.Hook{
		OnStop: func(_ context.Context) error {
			return mp.Close()
		},
	})
	protector.AddProtector(mp.ForEachPendingMessage)
	return mp, nil
}

func ChainStore(lc fx.Lifecycle, cbs dtypes.ChainBlockstore, sbs dtypes.StateBlockstore, ds dtypes.MetadataDS, basebs dtypes.BaseBlockstore, j journal.Journal) *store.ChainStore {
	chain := store.NewChainStore(cbs, sbs, ds, j)

	if err := chain.Load(); err != nil {
		log.Warnf("loading chain state from disk: %s", err)
	}

	var startHook func(context.Context) error
	if ss, ok := basebs.(*splitstore.SplitStore); ok {
		startHook = func(_ context.Context) error {
			err := ss.Start(chain)
			if err != nil {
				err = xerrors.Errorf("error starting splitstore: %w", err)
			}
			return err
		}
	}

	lc.Append(fx.Hook{
		OnStart: startHook,
		OnStop: func(_ context.Context) error {
			return chain.Close()
		},
	})

	return chain
}

func NetworkName(mctx helpers.MetricsCtx, lc fx.Lifecycle, cs *store.ChainStore, syscalls vm.SyscallBuilder, us stmgr.UpgradeSchedule, _ dtypes.AfterGenesisSet) (dtypes.NetworkName, error) {
	if !build.Devnet {
		return "testnetnet", nil
	}

	ctx := helpers.LifecycleCtx(mctx, lc)

	sm, err := stmgr.NewStateManagerWithUpgradeSchedule(cs, syscalls, us)
	if err != nil {
		return "", err
	}

	netName, err := stmgr.GetNetworkName(ctx, sm, cs.GetHeaviestTipSet().ParentState())
	return netName, err
}

type SyncerParams struct {
	fx.In

	Lifecycle    fx.Lifecycle
	MetadataDS   dtypes.MetadataDS
	StateManager *stmgr.StateManager
	ChainXchg    exchange.Client
	SyncMgrCtor  chain.SyncManagerCtor
	Host         host.Host
	Beacon       beacon.Schedule
	Verifier     ffiwrapper.Verifier
}

func NewSyncer(params SyncerParams) (*chain.Syncer, error) {
	var (
		lc     = params.Lifecycle
		ds     = params.MetadataDS
		sm     = params.StateManager
		ex     = params.ChainXchg
		smCtor = params.SyncMgrCtor
		h      = params.Host
		b      = params.Beacon
		v      = params.Verifier
	)
	syncer, err := chain.NewSyncer(ds, sm, ex, smCtor, h.ConnManager(), h.ID(), b, v)
	if err != nil {
		return nil, err
	}

	lc.Append(fx.Hook{
		OnStart: func(_ context.Context) error {
			syncer.Start()
			return nil
		},
		OnStop: func(_ context.Context) error {
			syncer.Stop()
			return nil
		},
	})
	return syncer, nil
}

func NewSlashFilter(ds dtypes.MetadataDS) *slashfilter.SlashFilter {
	return slashfilter.New(ds)
}<|MERGE_RESOLUTION|>--- conflicted
+++ resolved
@@ -58,11 +58,7 @@
 	return blockservice.New(bs, rem)
 }
 
-<<<<<<< HEAD
-func MessagePool(lc fx.Lifecycle, mpp messagepool.Provider, ds dtypes.MetadataDS, nn dtypes.NetworkName, j journal.Journal) (*messagepool.MessagePool, error) {
-=======
 func MessagePool(lc fx.Lifecycle, mpp messagepool.Provider, ds dtypes.MetadataDS, nn dtypes.NetworkName, j journal.Journal, protector dtypes.GCReferenceProtector) (*messagepool.MessagePool, error) {
->>>>>>> c31e5596
 	mp, err := messagepool.New(mpp, ds, nn, j)
 	if err != nil {
 		return nil, xerrors.Errorf("constructing mpool: %w", err)
