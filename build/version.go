--- conflicted
+++ resolved
@@ -84,12 +84,8 @@
 // semver versions of the rpc api exposed
 var (
 	FullAPIVersion   = newVer(0, 17, 0)
-	MinerAPIVersion  = newVer(0, 16, 0)
-<<<<<<< HEAD
+	MinerAPIVersion  = newVer(0, 17, 0)
 	WorkerAPIVersion = newVer(0, 16, 0)
-=======
-	WorkerAPIVersion = newVer(0, 15, 0)
->>>>>>> 194f5637
 )
 
 //nolint:varcheck,deadcode
